--- conflicted
+++ resolved
@@ -7,13 +7,8 @@
   </PropertyGroup>
 
   <ItemGroup>
-<<<<<<< HEAD
-    <PackageReference Include="CSparse" Version="3.8.1" />
-    <PackageReference Include="NUnit" Version="4.0.1" />
-=======
     <PackageReference Include="CSparse" Version="4.0.0" />
     <PackageReference Include="NUnit" Version="4.1.0" />
->>>>>>> ae77ae98
     <PackageReference Include="NUnit3TestAdapter" Version="4.5.0" />
     <PackageReference Include="Microsoft.NET.Test.Sdk" Version="17.9.0" />
   </ItemGroup>

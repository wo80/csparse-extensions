﻿
namespace CSparse.Tests.Storage
{
    using CSparse.Double;
    using NUnit.Framework;
    using System.Linq;

    public class CompressedColumnStorageTests
    {
        [Test]
        public void TestCountPredicate()
        {
            var A = SparseMatrix.OfRowMajor(3, 3,
            [
                1.0, 0.0, 1.0,
                0.0, 2.0, 0.5,
                1.0, 0.5, 3.0
            ]);

            // Only 2 entries should be returned (zeros shouldn't be in the CSC storage).
            Assert.That(A.Count((i, j, a) => a < 1.0), Is.EqualTo(2));

            var D = SparseMatrix.OfRowMajor(3, 3,
            [
                1.0, 0.0, 0.0,
                0.0, 2.0, 0.0,
                0.0, 0.0, 3.0
            ]);

            // Check for non-diagonal entries.
            Assert.That(D.Count((i, j, a) => i != j), Is.EqualTo(0));
        }

        [Test]
        public void TestAnyPredicate()
        {
            var A = SparseMatrix.OfRowMajor(3, 3,
            [
                1.0, 0.0, 0.0,
                0.0, 2.0, 0.0,
                1.0, 0.0, 3.0
            ]);

            // Test if matrix is lower triangular by checking whether there
            // is any entry above the diagonal.
            Assert.That(A.Any((i, j, a) => i < j), Is.False);
<<<<<<< HEAD
=======
        }

        [Test]
        public void TestIsUpper()
        {
            var A = SparseMatrix.OfRowMajor(3, 3,
            [
                1.0, 0.0, 1.0,
                0.0, 2.0, 0.0,
                0.0, 0.0, 3.0
            ]);

            Assert.That(A.IsUpper(), Is.True);
            Assert.That(A.IsUpper(true), Is.False);

            A = SparseMatrix.OfRowMajor(3, 3,
            [
                0.0, 2.0, 1.0,
                0.0, 0.0, 2.0,
                0.0, 0.0, 0.0
            ]);

            Assert.That(A.IsUpper(true), Is.True);
            
            A = SparseMatrix.OfRowMajor(3, 3,
            [
                1.0, 0.0, 0.0,
                0.0, 2.0, 0.0,
                1.0, 0.0, 3.0
            ]);

            Assert.That(A.IsUpper(), Is.False);
        }

        [Test]
        public void TestIsLower()
        {
            var A = SparseMatrix.OfRowMajor(3, 3,
            [
                1.0, 0.0, 0.0,
                0.0, 2.0, 0.0,
                1.0, 0.0, 3.0
            ]);

            Assert.That(A.IsLower(), Is.True);
            Assert.That(A.IsLower(true), Is.False);

            A = SparseMatrix.OfRowMajor(3, 3,
            [
                0.0, 0.0, 0.0,
                2.0, 0.0, 0.0,
                1.0, 2.0, 0.0
            ]);

            Assert.That(A.IsLower(true), Is.True);
            
            A = SparseMatrix.OfRowMajor(3, 3,
            [
                1.0, 0.0, 1.0,
                0.0, 2.0, 0.0,
                0.0, 0.0, 3.0
            ]);

            Assert.That(A.IsLower(), Is.False);
>>>>>>> ae77ae98
        }

        [Test]
        public void TestEnumerateIndexedPredicate()
        {
            var A = SparseMatrix.OfRowMajor(3, 2,
            [
                1.0, 0.0,
                0.0, 2.0,
                1.0, 0.5
            ]);

            var actual = A.EnumerateIndexed((i, j, a) => a < 1.0).ToArray();

            Assert.That(actual.Length, Is.EqualTo(1));

            Assert.That(actual[0].Item1, Is.EqualTo(2));
            Assert.That(actual[0].Item2, Is.EqualTo(1));
            Assert.That(actual[0].Item3, Is.EqualTo(0.5));
        }

        [Test]
        public void TestSubMatrixSym()
        {
            // Test 1

            var A = SparseMatrix.OfRowMajor(5, 5,
            [
                1.1, 1.2, 0.0, 1.4, 1.5,
                1.2, 2.2, 2.3, 0.0, 2.5,
                0.0, 2.3, 3.3, 3.4, 0.0,
                1.4, 0.0, 3.4, 4.4, 4.5,
                1.5, 2.5, 0.0, 4.5, 5.5
            ]);

            var actual = A.SubMatrix([1, 2, 3]);

            var expected = SparseMatrix.OfRowMajor(3, 3,
            [
                2.2, 2.3, 0.0,
                2.3, 3.3, 3.4,
                0.0, 3.4, 4.4
            ]);

            Assert.That(actual.Equals(expected), Is.True, "test 1");

            // Test 2

            A = SparseMatrix.OfRowMajor(6, 6,
            [
                0.0, 1.0, 0.0, 0.0, 0.0, 0.0,
                1.0, 0.0, 2.0, 0.0, 0.0, 0.0,
                0.0, 2.0, 0.0, 3.0, 0.0, 0.0,
                0.0, 0.0, 3.0, 0.0, 4.0, 0.0,
                0.0, 0.0, 0.0, 4.0, 0.0, 5.0,
                0.0, 0.0, 0.0, 0.0, 5.0, 0.0
            ]);

            actual = A.SubMatrix([0, 2, 4]);

            expected = SparseMatrix.OfRowMajor(3, 3,
            [
                0.0, 0.0, 0.0,
                0.0, 0.0, 0.0,
                0.0, 0.0, 0.0
            ]);

            Assert.That(actual.Equals(expected), Is.True, "test 2");

            // Test 3

            actual = A.SubMatrix([0, 1, 4, 5]);

            expected = SparseMatrix.OfRowMajor(4, 4,
            [
                0.0, 1.0, 0.0, 0.0,
                1.0, 0.0, 0.0, 0.0,
                0.0, 0.0, 0.0, 5.0,
                0.0, 0.0, 5.0, 0.0
            ]);

            Assert.That(actual.Equals(expected), Is.True, "test 3");

            // Test 4

            A = SparseMatrix.OfRowMajor(5, 5,
            [
                1.1, 0.0, 0.0, 0.0, 0.0,
                1.2, 2.2, 0.0, 0.0, 0.0,
                0.0, 2.3, 3.3, 0.0, 0.0,
                1.4, 0.0, 3.4, 4.4, 0.0,
                1.5, 2.5, 0.0, 4.5, 5.5
            ]);

            actual = A.SubMatrix([1, 2, 3]);

            expected = SparseMatrix.OfRowMajor(3, 3,
            [
                2.2, 0.0, 0.0,
                2.3, 3.3, 0.0,
                0.0, 3.4, 4.4
            ]);

            Assert.That(actual.Equals(expected), Is.True, "test 4");
        }

        [Test]
        public void TestSubMatrix()
        {
            var A = SparseMatrix.OfRowMajor(4, 4,
            [
                1.1, 1.2, 0.0, 1.4,
                2.1, 2.2, 2.3, 0.0,
                0.0, 3.2, 3.3, 3.4,
                4.1, 0.0, 4.3, 4.4
            ]);

            // Test 1: row and column subset in order.

            var actual = A.SubMatrix([0, 1], [2, 3]);

            var expected = SparseMatrix.OfRowMajor(2, 2,
            [
                0.0, 1.4,
                2.3, 0.0
            ]);

            Assert.That(actual.Equals(expected), Is.True, "test 1");

            // Test 2: row subset reversed and column subset in order.

            actual = A.SubMatrix([1, 0], [2, 3]);

            expected = SparseMatrix.OfRowMajor(2, 2,
            [
                2.3, 0.0,
                0.0, 1.4
            ]);

            Assert.That(actual.Equals(expected), Is.True, "test 2");

            // Test 3: row subset in order and column subset in reversed order.

            actual = A.SubMatrix([0, 1], [3, 2]);

            expected = SparseMatrix.OfRowMajor(2, 2,
            [
                1.4, 0.0,
                0.0, 2.3
            ]);

            Assert.That(actual.Equals(expected), Is.True, "test 3");

            // Test 4: all rows and column subset in order.

            int[] ALL = null;

            actual = A.SubMatrix(ALL, [1, 2]);

            expected = SparseMatrix.OfRowMajor(4, 2,
            [
                1.2, 0.0,
                2.2, 2.3,
                3.2, 3.3,
                0.0, 4.3
            ]);

            Assert.That(actual.Equals(expected), Is.True, "test 4");

            // Test 5: row subset in order and all columns.

            actual = A.SubMatrix([1, 2], ALL);

            expected = SparseMatrix.OfRowMajor(2, 4,
            [
                2.1, 2.2, 2.3, 0.0,
                0.0, 3.2, 3.3, 3.4
            ]);

            Assert.That(actual.Equals(expected), Is.True, "test 5");
        }

        [Test]
        public void TestEliminateSymmetric()
        {
            var actual = SparseMatrix.OfRowMajor(5, 5,
            [
                2, 2, 2, 2, 2,
                2, 2, 2, 2, 2,
                2, 2, 2, 2, 2,
                2, 2, 2, 2, 2,
                2, 2, 2, 2, 2
            ]);

            var expected = SparseMatrix.OfRowMajor(5, 5,
            [
                2, 0, 2, 2, 0,
                0, 1, 0, 0, 0,
                2, 0, 2, 2, 0,
                2, 0, 2, 2, 0,
                0, 0, 0, 0, 1
            ]);

            actual.EliminateSymmetric([1, 4]);

            Assert.That(actual.Equals(expected), Is.True);
        }
    }
}<|MERGE_RESOLUTION|>--- conflicted
+++ resolved
@@ -44,8 +44,6 @@
             // Test if matrix is lower triangular by checking whether there
             // is any entry above the diagonal.
             Assert.That(A.Any((i, j, a) => i < j), Is.False);
-<<<<<<< HEAD
-=======
         }
 
         [Test]
@@ -110,7 +108,6 @@
             ]);
 
             Assert.That(A.IsLower(), Is.False);
->>>>>>> ae77ae98
         }
 
         [Test]
